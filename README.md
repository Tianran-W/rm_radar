<div align="center">
<img src="./doc/images/readme/cover.png", width=75%>
</div>

<br>

<div align="center" float="left">
<a href="https://www.robomaster.com/zh-CN">
<img src="./doc/images/readme/RoboMaster-mecha-logo.png" width=25% />
</a>
&nbsp;&nbsp;&nbsp;&nbsp;&nbsp;&nbsp;&nbsp;&nbsp;&nbsp;
<img src="./doc/images/readme/hitcrt-vision-logo.png" width=25% />
</div>

**<div align="center">哈尔滨工业大学 竞技机器人队 视觉组</div>**

# <div align="center"> &nbsp;&nbsp;&nbsp;&nbsp;&nbsp;雷达 📡</div>

**<div align="center">核心库</div>**

_<div align="right">by zmsbruce</div>_

### <div align="center"> 1. 简介 📓 </div>

核心库包含目标的识别、跟踪和定位，**不包括串口通信、自主决策部分**。

- **识别 🔎**：使用两个神经网络，根据相机传来的场地图像，分别对机器人和装甲板进行识别，得到机器人的矩形框和类别；

- **跟踪 👁️**：使用 DeepSORT 对当前帧识别到的机器人进行目标跟踪，其目的主要是为了避免由于识别不准确而导致同一机器人类别的跳变；

- **定位 🧭**：利用激光雷达传感器提供的点云信息，结合机器人的图像位置信息、相机与雷达的相对位置，以及雷达坐标和场地坐标的相对位置，来确定机器人在场地中的位置。

### <div align="center"> 2. 性能 🚀 </div>

得益于使用 CUDA 进行前后处理，以及使用 TensorRT 进行模型的推理，我们保证了**较快的处理速度**。具体而言，我们使用训练后的 yolov8m 作为机器人和装甲板的识别网络，使用 CUDA 版本为 12.3、TensorRT 版本为 8.6，对一次完整的机器人检测、跟踪与定位进行**计时 ⏱️**，得到数据如下：

- 在 NVIDIA GeForce GTX 1650, AMD Ryzen 7 4800H 上，平均时间为**32ms**；
- 在 NVIDIA GeForce RTX 3060Ti, 11th Gen Intel Core i5-11600KF 上，平均时间为**11ms**。

有关优化的具体实现，可以查看[此文档](./doc/优化寄录.md)。

### <div align="center"> 3. 安装 🔨 </div>

#### <div align="center"> 3.1 依赖 🔃 </div>

<<<<<<< HEAD
- 建议在 Linux 系统中编译和安装本项目；
=======
>>>>>>> 87e0cff6
- 代码基于 C++20 ，建议使用 GCC 11 或更高版本，或者 Clang 11 或更高版本；
- 需要 CMake 版本不低于 3.19，以完整支持 CUDA Toolkit 包的获取与配置；
- 需要 CUDA 版本不低于 12.0，TensorRT 版本不低于 8.5；
- 需要 OpenCV, PCL, Eigen 库以支持图像、点云处理和目标跟踪；
- 为了确保顺利编译，建议安装 TBB, VTK 库；

#### <div align="center"> 3.2 编译与安装 🛠️ </div>

输入以下命令进行代码的**获取**、**编译**、**安装**与**卸载**：

```sh
# clone from website
git clone https://github.com/zmsbruce/rm_radar.git
cd rm_radar

# compile
mkdir build && cd build
cmake ..
make

# install
sudo make install

# uninstall
sudo make uninstall
```

#### <div align="center"> 3.3 使用 👻 </div>

成功安装后，使用如下方式即可引入全部头文件以及命名空间：

```cpp
#include <RMRadar/radar.h>

using namespace radar;
```

查看[实例代码](./samples/sample.cpp)可以帮助你更快速地了解和使用。

> 注意：您建立的项目也需要**支持 C++20**，否则可能会发生编译相关错误。

### <div align="center"> 4. 联系我 📧 </div>

如果有任何问题以及 bug，可以在 Issue 上进行提问，或联系邮箱：zmsbruce@163.com。<|MERGE_RESOLUTION|>--- conflicted
+++ resolved
@@ -43,10 +43,7 @@
 
 #### <div align="center"> 3.1 依赖 🔃 </div>
 
-<<<<<<< HEAD
 - 建议在 Linux 系统中编译和安装本项目；
-=======
->>>>>>> 87e0cff6
 - 代码基于 C++20 ，建议使用 GCC 11 或更高版本，或者 Clang 11 或更高版本；
 - 需要 CMake 版本不低于 3.19，以完整支持 CUDA Toolkit 包的获取与配置；
 - 需要 CUDA 版本不低于 12.0，TensorRT 版本不低于 8.5；
